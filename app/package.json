--- conflicted
+++ resolved
@@ -44,17 +44,10 @@
     "lint": "eslint ./src",
     "lint:fix": "eslint --fix ./src",
     "test": "npm run lint && jest",
-<<<<<<< HEAD
     "sync-assets": "copy-aragon-ui-assets -n aragon-ui ./public && rsync -rtu ./public/ ./build",
     "start": "npm run sync-assets && npm run build:script -- --no-minify && parcel serve index.html -p 3004 --out-dir build/",
-    "build": "npm run sync-assets && npm run build:script && parcel build index.html --out-dir build/ --public-url '.'",
+    "build": "npm run sync-assets && npm run build:script && parcel build index.html --out-dir build/ --public-url \".\"",
     "build:script": "parcel build src/script.js --out-dir build/"
-=======
-    "sync-assets": "copy-aragon-ui-assets -n aragon-ui ./public && rsync -rtu ./public/ ./dist",
-    "start": "npm run sync-assets && npm run build:script -- --no-minify && parcel serve index.html -p 3004 --out-dir dist/",
-    "build": "npm run sync-assets && npm run build:script && parcel build index.html --out-dir dist/ --public-url \".\"",
-    "build:script": "parcel build src/script.js --out-dir dist/"
->>>>>>> e569ff2c
   },
   "browserslist": [
     ">2%, last 1 edge versions, not ie > 0, not op_mini all"
