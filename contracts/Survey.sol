--- conflicted
+++ resolved
@@ -77,13 +77,8 @@
     event ResetVote(uint256 indexed surveyId, address indexed voter, uint256 option, uint256 previousStake, uint256 optionPower);
     event ChangeMinParticipation(uint64 minParticipationPct);
 
-<<<<<<< HEAD
     modifier acceptableMinParticipationPct(uint64 _minParticipationPct) {
-        require(_minParticipationPct > 0 && _minParticipationPct <= PCT_BASE);
-=======
-    modifier acceptableMinParticipationPct(uint256 _minParticipationPct) {
         require(_minParticipationPct > 0 && _minParticipationPct <= PCT_BASE, ERROR_MIN_PARTICIPATION);
->>>>>>> 16e833cf
         _;
     }
 
